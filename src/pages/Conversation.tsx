--- conflicted
+++ resolved
@@ -614,34 +614,6 @@
               <div className="p-3 border-t">
                 <div className="flex items-center space-x-2">
                   <div className="flex-1 relative rounded-full border bg-background overflow-hidden focus-within:ring-2 focus-within:ring-primary/50">
-<<<<<<< HEAD
-                    {isListening ? (
-                      <div className="flex items-center px-4 py-2 w-full">
-                        {/*<div className="flex space-x-1 mr-2">
-                          <div className="w-1.5 h-3 bg-primary rounded-full animate-pulse"></div>
-                          <div className="w-1.5 h-5 bg-primary rounded-full animate-pulse delay-75"></div>
-                          <div className="w-1.5 h-2 bg-primary rounded-full animate-pulse delay-150"></div>
-                          <div className="w-1.5 h-4 bg-primary rounded-full animate-pulse delay-300"></div>
-                          <div className="w-1.5 h-3 bg-primary rounded-full animate-pulse delay-150"></div>
-                        </div>*/}
-                        <TextShimmer 
-                          className="text-sm font-medium text-primary flex-1 ml-1"
-                          duration={1.5}
-                        >
-                          Listening...
-                        </TextShimmer>
-                      </div>
-                    ) : (
-                      <input
-                        type="text"
-                        value={inputMessage}
-                        onChange={(e) => setInputMessage(e.target.value)}
-                        onKeyPress={(e) => e.key === 'Enter' && handleSendMessage()}
-                        placeholder="Ask anything..."
-                        className="flex-1 w-full px-4 py-2 bg-transparent border-none focus:outline-none"
-                      />
-                    )}
-=======
                     <input
                       type="text"
                       value={inputMessage}
@@ -650,7 +622,6 @@
                       placeholder={isListening ? "Listening..." : "Ask anything..."}
                       className="flex-1 w-full px-4 py-2 bg-transparent border-none focus:outline-none"
                     />
->>>>>>> 4905b1fc
                   </div>
                   
                   <Button 
