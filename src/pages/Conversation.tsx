--- conflicted
+++ resolved
@@ -3,15 +3,9 @@
 import { Button } from "@/components/ui/button";
 import { Card, CardContent, CardHeader, CardTitle } from "@/components/ui/card";
 import { Alert, AlertDescription } from "@/components/ui/alert";
-<<<<<<< HEAD
-import { Send, Mic, MicOff, Video, VideoOff, Phone, Settings, Home, AlertTriangle, RefreshCw, Download, Copy } from "lucide-react";
-import { createTavusConversation } from "@/lib/tavus";
-import TavusCVIFrame from "@/components/ui/TavusCVIFrame";
-=======
 import { Mic, MicOff, Video, VideoOff, Phone, Settings, Home, AlertTriangle, RefreshCw, Send } from "lucide-react";
 import { createTavusConversation, TavusConversationResponse } from "@/lib/tavus";
 import { TavusCVIFrame } from "@/components/ui/TavusCVIFrame";
->>>>>>> 2dc560b9
 import { useToast } from "@/components/ui/use-toast";
 import { TranscriptSegment, useTranscription } from "@/services/transcriptionService";
 import { useAuth } from "@/services/firebaseAuth";
@@ -37,21 +31,7 @@
   const [inputMessage, setInputMessage] = useState("");
   const tavusCVIFrameRef = useRef<HTMLIFrameElement>(null);
   const [sessionStartTime, setSessionStartTime] = useState<Date | null>(null);
-<<<<<<< HEAD
-  const messagesEndRef = useRef<HTMLDivElement>(null);
-
-  // Speech recognition integration
-  const {
-    transcript,
-    isListening,
-    startListening,
-    stopListening,
-    resetTranscript,
-    isSupported
-  } = useTranscription();
-=======
   const [tavusConversationData, setTavusConversationData] = useState<TavusConversationResponse | null>(null);
->>>>>>> 2dc560b9
 
   const MAX_RETRIES = 3;
   const RETRY_DELAY = 2000; // 2 seconds
@@ -280,11 +260,6 @@
       }
     }
     
-    // Stop speech recognition if active
-    if (isListening) {
-      stopListening();
-    }
-    
     toast({
       title: "Returning to Dashboard",
       description: "You can try connecting to an AI assistant again from there.",
@@ -529,14 +504,10 @@
             {/* Unified chat interface */}
             <div className="w-96 bg-white rounded-lg shadow-sm overflow-hidden flex flex-col">
               <div className="p-3 border-b">
-<<<<<<< HEAD
-                <h2 className="font-semibold">Conversation with {currentAgent.name}</h2>
-=======
                 <h2 className="font-semibold">Chat with {currentAgent.name}</h2>
                 {tavusConversationData && (
                   <p className="text-xs text-gray-500">Session: {tavusConversationData.conversation_id.slice(-8)}</p>
                 )}
->>>>>>> 2dc560b9
               </div>
               
               {/* Messages container */}
